--- conflicted
+++ resolved
@@ -186,13 +186,8 @@
 	OCSPUpdater OCSPUpdaterConfig
 
 	Publisher struct {
-<<<<<<< HEAD
-=======
-		CT publisher.CTConfig
-
 		MaxConcurrentRPCServerRequests int64
 
->>>>>>> aafcd426
 		// DebugAddr is the address to run the /debug handlers on.
 		DebugAddr string
 	}
