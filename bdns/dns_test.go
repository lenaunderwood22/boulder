--- conflicted
+++ resolved
@@ -193,11 +193,7 @@
 func TestDNSLookupsNoServer(t *testing.T) {
 	obj := NewTestDNSResolverImpl(time.Second*10, []string{}, testStats, clock.NewFake(), 1)
 
-<<<<<<< HEAD
-	_, _, err := obj.LookupTXT("letsencrypt.org")
-=======
-	_, err := obj.LookupTXT(context.Background(), "letsencrypt.org")
->>>>>>> f1c07417
+	_, _, err := obj.LookupTXT(context.Background(), "letsencrypt.org")
 	test.AssertError(t, err, "No servers")
 
 	_, err = obj.LookupHost(context.Background(), "letsencrypt.org")
@@ -211,11 +207,7 @@
 	obj := NewTestDNSResolverImpl(time.Second*10, []string{dnsLoopbackAddr}, testStats, clock.NewFake(), 1)
 	bad := "servfail.com"
 
-<<<<<<< HEAD
-	_, _, err := obj.LookupTXT(bad)
-=======
-	_, err := obj.LookupTXT(context.Background(), bad)
->>>>>>> f1c07417
+	_, _, err := obj.LookupTXT(context.Background(), bad)
 	test.AssertError(t, err, "LookupTXT didn't return an error")
 
 	_, err = obj.LookupHost(context.Background(), bad)
@@ -231,19 +223,11 @@
 func TestDNSLookupTXT(t *testing.T) {
 	obj := NewTestDNSResolverImpl(time.Second*10, []string{dnsLoopbackAddr}, testStats, clock.NewFake(), 1)
 
-<<<<<<< HEAD
-	a, _, err := obj.LookupTXT("letsencrypt.org")
+	a, _, err := obj.LookupTXT(context.Background(), "letsencrypt.org")
 	t.Logf("A: %v", a)
 	test.AssertNotError(t, err, "No message")
 
-	a, _, err = obj.LookupTXT("split-txt.letsencrypt.org")
-=======
-	a, err := obj.LookupTXT(context.Background(), "letsencrypt.org")
-	t.Logf("A: %v", a)
-	test.AssertNotError(t, err, "No message")
-
-	a, err = obj.LookupTXT(context.Background(), "split-txt.letsencrypt.org")
->>>>>>> f1c07417
+	a, _, err = obj.LookupTXT(context.Background(), "split-txt.letsencrypt.org")
 	t.Logf("A: %v ", a)
 	test.AssertNotError(t, err, "No message")
 	test.AssertEquals(t, len(a), 1)
@@ -296,7 +280,6 @@
 	test.Assert(t, len(caas) > 0, "Should follow CNAME to find CAA")
 }
 
-<<<<<<< HEAD
 func TestDNSTXTAuthorities(t *testing.T) {
 	obj := NewTestDNSResolverImpl(time.Second*10, []string{dnsLoopbackAddr}, testStats)
 
@@ -305,7 +288,7 @@
 	test.AssertEquals(t, len(auths), 1)
 	test.AssertEquals(t, auths[0], "letsencrypt.org.	0	IN	SOA	ns.letsencrypt.org. master.letsencrypt.org. 1 1 1 1 1")
 }
-=======
+
 type testExchanger struct {
 	sync.Mutex
 	count int
@@ -476,5 +459,4 @@
 type tempError bool
 
 func (t tempError) Temporary() bool { return bool(t) }
-func (t tempError) Error() string   { return fmt.Sprintf("Temporary: %t", t) }
->>>>>>> f1c07417
+func (t tempError) Error() string   { return fmt.Sprintf("Temporary: %t", t) }