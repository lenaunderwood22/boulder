// Copyright 2014 ISRG.  All rights reserved
// This Source Code Form is subject to the terms of the Mozilla Public
// License, v. 2.0. If a copy of the MPL was not distributed with this
// file, You can obtain one at http://mozilla.org/MPL/2.0/.

package core

import (
	"crypto"
	"crypto/ecdsa"
	"crypto/rand"
	"crypto/rsa"
	"crypto/sha1"
	"crypto/sha256"
	"crypto/sha512"
	"crypto/x509"
	"encoding/asn1"
	"encoding/base64"
	"encoding/hex"
	"encoding/json"
	"encoding/pem"
	"errors"
	"fmt"
	"hash"
	"io"
	"io/ioutil"
	"math/big"
	"net/url"
	"strings"

	jose "github.com/letsencrypt/boulder/Godeps/_workspace/src/github.com/letsencrypt/go-jose"
	blog "github.com/letsencrypt/boulder/log"
)

// Package Variables Variables

// BuildID is set by the compiler (using -ldflags "-X core.BuildID $(git rev-parse --short HEAD)")
// and is used by GetBuildID
var BuildID string

// BuildHost is set by the compiler and is used by GetBuildHost
var BuildHost string

// BuildTime is set by the compiler and is used by GetBuildTime
var BuildTime string

// Errors

// InternalServerError indicates that something has gone wrong unrelated to the
// user's input, and will be considered by the Load Balancer as an indication
// that this Boulder instance may be malfunctioning. Minimally, returning this
// will cause an error page to be generated at the CDN/LB for the client.
// Consequently, you should only use this error when Boulder's internal
// constraints have been violated.
type InternalServerError string

// NotSupportedError indicates a method is not yet supported
type NotSupportedError string

// MalformedRequestError indicates the user data was improper
type MalformedRequestError string

// UnauthorizedError indicates the user did not satisfactorily prove identity
type UnauthorizedError string

// NotFoundError indicates the destination was unknown. Whoa oh oh ohhh.
type NotFoundError string

// LengthRequiredError indicates a POST was sent with no Content-Length.
type LengthRequiredError string

// SyntaxError indicates the user improperly formatted their data.
type SyntaxError string

// SignatureValidationError indicates that the user's signature could not
// be verified, either through adversarial activity, or misconfiguration of
// the user client.
type SignatureValidationError string

// CertificateIssuanceError indicates the certificate failed to be issued
// for some reason.
type CertificateIssuanceError string

<<<<<<< HEAD
// NoSuchRegistrationError indicates that a registration could not be found.
type NoSuchRegistrationError string
=======
// RateLimitedError indicates the user has hit a rate limit
type RateLimitedError string
>>>>>>> 6bba09c2

func (e InternalServerError) Error() string      { return string(e) }
func (e NotSupportedError) Error() string        { return string(e) }
func (e MalformedRequestError) Error() string    { return string(e) }
func (e UnauthorizedError) Error() string        { return string(e) }
func (e NotFoundError) Error() string            { return string(e) }
func (e LengthRequiredError) Error() string      { return string(e) }
func (e SyntaxError) Error() string              { return string(e) }
func (e SignatureValidationError) Error() string { return string(e) }
func (e CertificateIssuanceError) Error() string { return string(e) }
<<<<<<< HEAD
func (e NoSuchRegistrationError) Error() string  { return string(e) }
=======
func (e RateLimitedError) Error() string         { return string(e) }
>>>>>>> 6bba09c2

// Base64 functions

func pad(x string) string {
	switch len(x) % 4 {
	case 2:
		return x + "=="
	case 3:
		return x + "="
	}
	return x
}

func unpad(x string) string {
	return strings.Replace(x, "=", "", -1)
}

// B64enc encodes a byte array as unpadded, URL-safe Base64
func B64enc(x []byte) string {
	return unpad(base64.URLEncoding.EncodeToString(x))
}

// B64dec decodes a byte array from unpadded, URL-safe Base64
func B64dec(x string) ([]byte, error) {
	return base64.URLEncoding.DecodeString(pad(x))
}

// Random stuff

// RandomString returns a randomly generated string of the requested length.
func RandomString(byteLength int) string {
	b := make([]byte, byteLength)
	_, err := io.ReadFull(rand.Reader, b)
	if err != nil {
		ohdear := "RandomString entropy failure? " + err.Error()
		logger := blog.GetAuditLogger()
		logger.EmergencyExit(ohdear)
	}
	return B64enc(b)
}

// NewToken produces a random string for Challenges, etc.
func NewToken() string {
	return RandomString(32)
}

// Fingerprints

// Fingerprint256 produces an unpadded, URL-safe Base64-encoded SHA256 digest
// of the data.
func Fingerprint256(data []byte) string {
	d := sha256.New()
	_, _ = d.Write(data) // Never returns an error
	return B64enc(d.Sum(nil))
}

// KeyDigest produces a padded, standard Base64-encoded SHA256 digest of a
// provided public key.
func KeyDigest(key crypto.PublicKey) (string, error) {
	switch t := key.(type) {
	case *jose.JsonWebKey:
		if t == nil {
			return "", fmt.Errorf("Cannot compute digest of nil key")
		}
		return KeyDigest(t.Key)
	case jose.JsonWebKey:
		return KeyDigest(t.Key)
	default:
		keyDER, err := x509.MarshalPKIXPublicKey(key)
		if err != nil {
			logger := blog.GetAuditLogger()
			logger.Debug(fmt.Sprintf("Problem marshaling public key: %s", err))
			return "", err
		}
		spkiDigest := sha256.Sum256(keyDER)
		return base64.StdEncoding.EncodeToString(spkiDigest[0:32]), nil
	}
}

// KeyDigestEquals determines whether two public keys have the same digest.
func KeyDigestEquals(j, k crypto.PublicKey) bool {
	digestJ, errJ := KeyDigest(j)
	digestK, errK := KeyDigest(k)
	// Keys that don't have a valid digest (due to marshalling problems)
	// are never equal. So, e.g. nil keys are not equal.
	if errJ != nil || errK != nil {
		return false
	}
	return digestJ == digestK
}

// AcmeURL is a URL that automatically marshal/unmarshal to JSON strings
type AcmeURL url.URL

func ParseAcmeURL(s string) (*AcmeURL, error) {
	u, err := url.Parse(s)
	if err != nil {
		return nil, err
	}
	return (*AcmeURL)(u), nil
}

func (u *AcmeURL) String() string {
	uu := (*url.URL)(u)
	return uu.String()
}

// PathSegments splits an AcmeURL into segments on the '/' characters
func (u *AcmeURL) PathSegments() (segments []string) {
	segments = strings.Split(u.Path, "/")
	if len(segments) > 0 && len(segments[0]) == 0 {
		segments = segments[1:]
	}
	return
}

// MarshalJSON encodes an AcmeURL for transfer
func (u *AcmeURL) MarshalJSON() ([]byte, error) {
	return json.Marshal(u.String())
}

// UnmarshalJSON decodes an AcmeURL from transfer
func (u *AcmeURL) UnmarshalJSON(data []byte) error {
	var str string
	if err := json.Unmarshal(data, &str); err != nil {
		return err
	}

	uu, err := url.Parse(str)
	*u = AcmeURL(*uu)
	return err
}

// VerifyCSR verifies that a Certificate Signature Request is well-formed.
//
// Note: this is the missing CertificateRequest.Verify() method
func VerifyCSR(csr *x509.CertificateRequest) error {
	// Compute the hash of the TBSCertificateRequest
	var hashID crypto.Hash
	var hash hash.Hash
	switch csr.SignatureAlgorithm {
	case x509.SHA1WithRSA:
		fallthrough
	case x509.ECDSAWithSHA1:
		hashID = crypto.SHA1
		hash = sha1.New()
	case x509.SHA256WithRSA:
		fallthrough
	case x509.ECDSAWithSHA256:
		hashID = crypto.SHA256
		hash = sha256.New()
	case x509.SHA384WithRSA:
		fallthrough
	case x509.ECDSAWithSHA384:
		hashID = crypto.SHA384
		hash = sha512.New384()
	case x509.SHA512WithRSA:
		fallthrough
	case x509.ECDSAWithSHA512:
		hashID = crypto.SHA512
		hash = sha512.New()
	default:
		return errors.New("Unsupported CSR signing algorithm")
	}
	_, _ = hash.Write(csr.RawTBSCertificateRequest) // Never returns an error
	inputHash := hash.Sum(nil)

	// Verify the signature using the public key in the CSR
	switch csr.SignatureAlgorithm {
	case x509.SHA1WithRSA:
		fallthrough
	case x509.SHA256WithRSA:
		fallthrough
	case x509.SHA384WithRSA:
		fallthrough
	case x509.SHA512WithRSA:
		rsaKey := csr.PublicKey.(*rsa.PublicKey)
		return rsa.VerifyPKCS1v15(rsaKey, hashID, inputHash, csr.Signature)
	case x509.ECDSAWithSHA1:
		fallthrough
	case x509.ECDSAWithSHA256:
		fallthrough
	case x509.ECDSAWithSHA384:
		fallthrough
	case x509.ECDSAWithSHA512:
		ecKey := csr.PublicKey.(*ecdsa.PublicKey)

		var sig struct{ R, S *big.Int }
		_, err := asn1.Unmarshal(csr.Signature, &sig)
		if err != nil {
			return err
		}

		if ecdsa.Verify(ecKey, inputHash, sig.R, sig.S) {
			return nil
		}

		return errors.New("Invalid ECDSA signature on CSR")
	}

	return errors.New("Unsupported CSR signing algorithm")
}

// SerialToString converts a certificate serial number (big.Int) to a String
// consistently.
func SerialToString(serial *big.Int) string {
	return fmt.Sprintf("%036x", serial)
}

// StringToSerial converts a string into a certificate serial number (big.Int)
// consistently.
func StringToSerial(serial string) (*big.Int, error) {
	var serialNum big.Int
	if !ValidSerial(serial) {
		return &serialNum, errors.New("Invalid serial number")
	}
	_, err := fmt.Sscanf(serial, "%036x", &serialNum)
	return &serialNum, err
}

func ValidSerial(serial string) bool {
	// Originally, serial numbers were 32 hex characters long. We later increased
	// them to 36, but we allow the shorter ones because they exist in some
	// production databases.
	if len(serial) < 32 && len(serial) > 36 {
		return false
	}
	_, err := hex.DecodeString(serial)
	if err != nil {
		return false
	}
	return true
}

// GetBuildID identifies what build is running.
func GetBuildID() (retID string) {
	retID = BuildID
	if retID == "" {
		retID = "Unspecified"
	}
	return
}

// GetBuildTime identifies when this build was made
func GetBuildTime() (retID string) {
	retID = BuildTime
	if retID == "" {
		retID = "Unspecified"
	}
	return
}

// GetBuildHost identifies the building host
func GetBuildHost() (retID string) {
	retID = BuildHost
	if retID == "" {
		retID = "Unspecified"
	}
	return
}

// UniqueNames returns the set of all unique names in the input.
func UniqueNames(names []string) (unique []string) {
	nameMap := make(map[string]int, len(names))
	for _, name := range names {
		nameMap[name] = 1
	}

	unique = make([]string, 0, len(nameMap))
	for name := range nameMap {
		unique = append(unique, name)
	}
	return
}

// LoadCertBundle loads a PEM bundle of certificates from disk
func LoadCertBundle(filename string) ([]*x509.Certificate, error) {
	bundleBytes, err := ioutil.ReadFile(filename)
	if err != nil {
		return nil, err
	}
	var bundle []*x509.Certificate
	var block *pem.Block
	rest := bundleBytes
	for {
		block, rest = pem.Decode(rest)
		if block == nil {
			break
		}
		if block.Type != "CERTIFICATE" {
			return nil, fmt.Errorf("Block has invalid type: %s", block.Type)
		}
		cert, err := x509.ParseCertificate(block.Bytes)
		if err != nil {
			return nil, err
		}
		bundle = append(bundle, cert)
	}

	if len(bundle) == 0 {
		return nil, fmt.Errorf("Bundle doesn't contain any certificates")
	}

	return bundle, nil
}

// LoadCert loads a PEM certificate specified by filename or returns a error
func LoadCert(filename string) (cert *x509.Certificate, err error) {
	certPEM, err := ioutil.ReadFile(filename)
	if err != nil {
		return
	}
	block, _ := pem.Decode(certPEM)
	if block == nil {
		return nil, fmt.Errorf("No data in cert PEM file %s", filename)
	}
	cert, err = x509.ParseCertificate(block.Bytes)
	return
}<|MERGE_RESOLUTION|>--- conflicted
+++ resolved
@@ -81,13 +81,11 @@
 // for some reason.
 type CertificateIssuanceError string
 
-<<<<<<< HEAD
 // NoSuchRegistrationError indicates that a registration could not be found.
 type NoSuchRegistrationError string
-=======
+
 // RateLimitedError indicates the user has hit a rate limit
 type RateLimitedError string
->>>>>>> 6bba09c2
 
 func (e InternalServerError) Error() string      { return string(e) }
 func (e NotSupportedError) Error() string        { return string(e) }
@@ -98,11 +96,8 @@
 func (e SyntaxError) Error() string              { return string(e) }
 func (e SignatureValidationError) Error() string { return string(e) }
 func (e CertificateIssuanceError) Error() string { return string(e) }
-<<<<<<< HEAD
 func (e NoSuchRegistrationError) Error() string  { return string(e) }
-=======
 func (e RateLimitedError) Error() string         { return string(e) }
->>>>>>> 6bba09c2
 
 // Base64 functions
 
