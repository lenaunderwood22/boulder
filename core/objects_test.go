// Copyright 2015 ISRG.  All rights reserved
// This Source Code Form is subject to the terms of the Mozilla Public
// License, v. 2.0. If a copy of the MPL was not distributed with this
// file, You can obtain one at http://mozilla.org/MPL/2.0/.

package core

import (
	"encoding/json"
	"net/url"
	"testing"

	"github.com/letsencrypt/boulder/test"
)

<<<<<<< HEAD
func TestProblemDetails(t *testing.T) {
	pd := &ProblemDetails{
		Type:   MalformedProblem,
		Detail: "Wat? o.O"}
	test.AssertEquals(t, pd.Error(), "urn:acme:error:malformed :: Wat? o.O")
}

func TestRegistrationUupdate(t *testing.T) {
=======
func TestRegistrationUpdate(t *testing.T) {
>>>>>>> 117d8d58
	oldURL, _ := url.Parse("http://old.invalid")
	newURL, _ := url.Parse("http://new.invalid")

	reg := Registration{
		ID:        1,
		Contact:   []AcmeURL{AcmeURL(*oldURL)},
		Agreement: "",
	}
	update := Registration{
		Contact:   []AcmeURL{AcmeURL(*newURL)},
		Agreement: "totally!",
	}

	reg.MergeUpdate(update)
	test.Assert(t, len(reg.Contact) == 1 && reg.Contact[0] == update.Contact[0], "Contact was not updated %v != %v")
	test.Assert(t, reg.Agreement == update.Agreement, "Agreement was not updated")
}

func TestSanityCheck(t *testing.T) {
	tls := true
	chall := Challenge{Type: ChallengeTypeSimpleHTTP, Status: StatusValid}
	test.Assert(t, !chall.IsSane(false), "IsSane should be false")
	chall.Status = StatusPending
	test.Assert(t, !chall.IsSane(false), "IsSane should be false")
	chall.R = "bad"
	chall.S = "bad"
	chall.Nonce = "bad"
	test.Assert(t, !chall.IsSane(false), "IsSane should be false")
	chall = Challenge{Type: ChallengeTypeSimpleHTTP, Path: "bad", Status: StatusPending}
	test.Assert(t, !chall.IsSane(false), "IsSane should be false")
	chall.Token = ""
	test.Assert(t, !chall.IsSane(false), "IsSane should be false")
	chall.Token = "notlongenough"
	test.Assert(t, !chall.IsSane(false), "IsSane should be false")
	chall.Token = "evaGxfADs6pSRb2LAv9IZf17Dt3juxGJ+PCt92wr+o!"
	test.Assert(t, !chall.IsSane(false), "IsSane should be false")
	chall.Token = "KQqLsiS5j0CONR_eUXTUSUDNVaHODtc-0pD6ACif7U4"
	chall.Path = ""
	test.Assert(t, !chall.IsSane(false), "IsSane should be false")
	chall.TLS = &tls
	test.Assert(t, chall.IsSane(false), "IsSane should be true")

	test.Assert(t, !chall.IsSane(true), "IsSane should be false")
	chall.Path = "../.."
	test.Assert(t, !chall.IsSane(true), "IsSane should be false")
	chall.Path = "/asd"
	test.Assert(t, !chall.IsSane(true), "IsSane should be false")
	chall.Path = "bad//test"
	test.Assert(t, !chall.IsSane(true), "IsSane should be false")
	chall.Path = "bad/./test"
	test.Assert(t, !chall.IsSane(true), "IsSane should be false")
	chall.Path = "good"
	test.Assert(t, chall.IsSane(true), "IsSane should be true")
	chall.Path = "good/test"
	test.Assert(t, chall.IsSane(true), "IsSane should be true")

	chall = Challenge{Type: ChallengeTypeDVSNI, Status: StatusPending}
	chall.Path = "bad"
	chall.Token = "bad"
	chall.TLS = &tls
	test.Assert(t, !chall.IsSane(false), "IsSane should be false")
	chall = Challenge{Type: ChallengeTypeDVSNI, Status: StatusPending}
	test.Assert(t, !chall.IsSane(false), "IsSane should be false")
	chall.Nonce = "wutwut"
	test.Assert(t, !chall.IsSane(false), "IsSane should be false")
	chall.Nonce = "!2345678901234567890123456789012"
	test.Assert(t, !chall.IsSane(false), "IsSane should be false")
	chall.Nonce = "12345678901234567890123456789012"
	test.Assert(t, !chall.IsSane(false), "IsSane should be false")
	chall.R = "notlongenough"
	test.Assert(t, !chall.IsSane(false), "IsSane should be false")
	chall.R = "evaGxfADs6pSRb2LAv9IZf17Dt3juxGJ+PCt92wr+o!"
	test.Assert(t, !chall.IsSane(false), "IsSane should be false")
	chall.R = "KQqLsiS5j0CONR_eUXTUSUDNVaHODtc-0pD6ACif7U4"
	test.Assert(t, chall.IsSane(false), "IsSane should be true")
	chall.S = "anything"
	test.Assert(t, !chall.IsSane(false), "IsSane should be false")
	test.Assert(t, !chall.IsSane(true), "IsSane should be false")
	chall.S = "evaGxfADs6pSRb2LAv9IZf17Dt3juxGJ+PCt92wr+o!"
	test.Assert(t, !chall.IsSane(true), "IsSane should be false")
	chall.S = "KQqLsiS5j0CONR_eUXTUSUDNVaHODtc-0pD6ACif7U4"
	test.Assert(t, chall.IsSane(true), "IsSane should be true")

	chall = Challenge{Type: "bogus", Status: StatusPending}
	test.Assert(t, !chall.IsSane(false), "IsSane should be false")
	test.Assert(t, !chall.IsSane(true), "IsSane should be false")
}

func TestJSONBufferUnmarshal(t *testing.T) {
	testStruct := struct {
		Buffer JSONBuffer
	}{}

	notValidBase64 := []byte(`{"Buffer":"!!!!"}`)
	err := json.Unmarshal(notValidBase64, &testStruct)
	test.Assert(t, err != nil, "Should have choked on invalid base64")
}<|MERGE_RESOLUTION|>--- conflicted
+++ resolved
@@ -13,7 +13,6 @@
 	"github.com/letsencrypt/boulder/test"
 )
 
-<<<<<<< HEAD
 func TestProblemDetails(t *testing.T) {
 	pd := &ProblemDetails{
 		Type:   MalformedProblem,
@@ -21,10 +20,7 @@
 	test.AssertEquals(t, pd.Error(), "urn:acme:error:malformed :: Wat? o.O")
 }
 
-func TestRegistrationUupdate(t *testing.T) {
-=======
 func TestRegistrationUpdate(t *testing.T) {
->>>>>>> 117d8d58
 	oldURL, _ := url.Parse("http://old.invalid")
 	newURL, _ := url.Parse("http://new.invalid")
 
